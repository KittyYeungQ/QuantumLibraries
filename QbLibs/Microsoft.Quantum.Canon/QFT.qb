newtype BigEndian : Qubit[]

/// <summary>
/// 	Apply the Approximate Quantum Fourier Transform (AQFT) to a quantum register. 
/// </summary>
/// <param name = "a"> approximation parameter which determines at which level the controlled Z-rotations that occur in the QFT circuit are pruned. </param>
/// <param name = "qs"> quantum register of n qubits to which the approximate quantum Fourier transform is applied. </param>
/// <remarks> AQFT requires Z-rotation gates of the form 2π/2ᵏ and Hadamard gates. The input and output are assumed to be encoded in big endian encoding. 
/// 	The approximation parameter a determines the pruning level of the Z-rotations, i.e., a ∈ {0..n} and all Z-rotations 2π/2ᵏ where k>a are 
/// 	removed from the QFT circuit. It is known that for k >= log₂(n)+log₂(1/ε)+3 one can bound ||QFT-AQFT||<ε. 
/// 	[ M. Roetteler, Th. Beth, Appl. Algebra Eng. Commun. Comput. 19(3): 177-193 (2008),  http://doi.org/10.1007/s00200-008-0072-2 ]
/// 	[ D. Coppersmith, https://arxiv.org/abs/quant-ph/0201067 ]
/// </remarks>
<<<<<<< HEAD
operation ApproximateQFT ( a : Int, qs : BigEndian ) : ()
{
	Body {
		let n = Length(qs)
		if ( n == 0 ) { 
=======
operation ApproximateQFT ( a: Int, qs: BigEndian) : () { 
	Body {
		let n = Length(qs)
		if ( n == 0 ) {
>>>>>>> 4254669b
			fail "function register qs requires at least 1 qubit."
		}
		if ( a < 0 || a > n ) {
			fail "approximation parameter a must be in {0..n}"
		}
    	for (i in 0..n-1) {
    		for (j in 0..(i-1)) {
<<<<<<< HEAD
    			if ((i-j) < a ) {
					(Controlled R1Frac)([qs[i]], (1, i - j, qs[j]))
				}
=======
    			if ( (i-j) < a ) { 
					(Controlled R1Frac)( [qs[i]], (1, i - j, qs[j]) )					
				}    			
>>>>>>> 4254669b
			}
			H(qs[i])
		}

<<<<<<< HEAD
		// Apply the bit reversal permutation to the quantum register as
		// a side effect, such that we enforce the invariants specified
		// by the BigEndian UDT.
    	SwapReverseRegister(qs)
=======
		// Apply the bit reversal permutation to the quantum register as a side effect.
    	// FIXME: add the bit reversal, once Swaps are supported by Qbc
		// Endianness.SwapReverseRegister(qs) 
>>>>>>> 4254669b
	}

	Adjoint auto
	Controlled auto
	Controlled Adjoint auto
}

/// <summary>
///     Performs the quantum Fourier transform on an quantum register containing an integer in the big-endian representation.
/// </summary>
/// <param name = "qs"> quantum register of n qubits to which the quantum Fourier transform is applied.</param>
/// <remarks>
///     QFT requires Z-rotation gates of the form 2π/2ᵏ and Hadamard gates. The input and output are assumed to be in big endian encoding.
/// </remarks>
<<<<<<< HEAD
operation QFT ( qs : BigEndian ) : ()
{
	Body {
		AQFT(length(qs), qs)
=======
operation QFT ( qs : BigEndian ) : () { 
	Body {
		ApproximateQFT(Length(qs), qs)
>>>>>>> 4254669b
	}

	Adjoint auto
	Controlled auto
	Controlled Adjoint auto
}<|MERGE_RESOLUTION|>--- conflicted
+++ resolved
@@ -11,18 +11,10 @@
 /// 	[ M. Roetteler, Th. Beth, Appl. Algebra Eng. Commun. Comput. 19(3): 177-193 (2008),  http://doi.org/10.1007/s00200-008-0072-2 ]
 /// 	[ D. Coppersmith, https://arxiv.org/abs/quant-ph/0201067 ]
 /// </remarks>
-<<<<<<< HEAD
-operation ApproximateQFT ( a : Int, qs : BigEndian ) : ()
-{
-	Body {
-		let n = Length(qs)
-		if ( n == 0 ) { 
-=======
-operation ApproximateQFT ( a: Int, qs: BigEndian) : () { 
+operation ApproximateQFT ( a: Int, qs: BigEndian) : () {
 	Body {
 		let n = Length(qs)
 		if ( n == 0 ) {
->>>>>>> 4254669b
 			fail "function register qs requires at least 1 qubit."
 		}
 		if ( a < 0 || a > n ) {
@@ -30,29 +22,17 @@
 		}
     	for (i in 0..n-1) {
     		for (j in 0..(i-1)) {
-<<<<<<< HEAD
-    			if ((i-j) < a ) {
-					(Controlled R1Frac)([qs[i]], (1, i - j, qs[j]))
+    			if ( (i-j) < a ) {
+					(Controlled R1Frac)( [qs[i]], (1, i - j, qs[j]) )
 				}
-=======
-    			if ( (i-j) < a ) { 
-					(Controlled R1Frac)( [qs[i]], (1, i - j, qs[j]) )					
-				}    			
->>>>>>> 4254669b
 			}
 			H(qs[i])
 		}
 
-<<<<<<< HEAD
 		// Apply the bit reversal permutation to the quantum register as
 		// a side effect, such that we enforce the invariants specified
 		// by the BigEndian UDT.
     	SwapReverseRegister(qs)
-=======
-		// Apply the bit reversal permutation to the quantum register as a side effect.
-    	// FIXME: add the bit reversal, once Swaps are supported by Qbc
-		// Endianness.SwapReverseRegister(qs) 
->>>>>>> 4254669b
 	}
 
 	Adjoint auto
@@ -67,16 +47,9 @@
 /// <remarks>
 ///     QFT requires Z-rotation gates of the form 2π/2ᵏ and Hadamard gates. The input and output are assumed to be in big endian encoding.
 /// </remarks>
-<<<<<<< HEAD
-operation QFT ( qs : BigEndian ) : ()
-{
-	Body {
-		AQFT(length(qs), qs)
-=======
 operation QFT ( qs : BigEndian ) : () { 
 	Body {
 		ApproximateQFT(Length(qs), qs)
->>>>>>> 4254669b
 	}
 
 	Adjoint auto
