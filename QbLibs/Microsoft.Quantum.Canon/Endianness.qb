--- conflicted
+++ resolved
@@ -33,13 +33,8 @@
         Controlled Adjoint auto
     }
 
-<<<<<<< HEAD
-newtype LittleEndian = Qubit[]
-newtype BigEndian = Qubit[]
-=======
     newtype LittleEndian = Qubit[]
     newtype BigEndian = Qubit[]
->>>>>>> 00eb1a1c
 
     // The next two operations are just to specify the more
     // specific user-defined types LE and BE so that we can partially apply
