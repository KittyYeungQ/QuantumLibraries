--- conflicted
+++ resolved
@@ -1,21 +1,3 @@
-<<<<<<< HEAD
-newtype ResultStack = (Int,  Int, Result[])
-
-function StackCapacity(stack : ResultStack) : Int {
-    let (size, pos, data) = stack
-    return size
-}
-
-function StackLength(stack : ResultStack) : Int {
-    let (size, pos, data) = stack
-    return pos
-}
-
-function StackPop(stack : ResultStack) : (ResultStack) {
-    let (size, pos, data) = stack
-    if (pos == 0) {
-        fail "Cannot pop an empty stack."
-=======
 namespace Microsoft.Quantum.Canon {
 
     newtype ResultStack = (Int,  Int, Result[])
@@ -36,7 +18,6 @@
             fail "Cannot pop an empty stack."
         }
         return ResultStack(size, pos - 1, data)
->>>>>>> 00eb1a1c
     }
 
     function StackPush(stack : ResultStack, datum : Result) : ResultStack {
