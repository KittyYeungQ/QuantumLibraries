--- conflicted
+++ resolved
@@ -1,9 +1,5 @@
-<<<<<<< HEAD
-﻿namespace Microsoft.Quantum.Canon {
-=======
 namespace Microsoft.Quantum.Canon {
 	open Microsoft.Quantum.Primitive
->>>>>>> dfeb0907
 
     operation With(outerOperation : (Qubit[] => ():Adjoint), innerOperation : (Qubit[] => ()), target : Qubit[])  : ()
     {
@@ -43,11 +39,7 @@
         }
     }
 
-<<<<<<< HEAD
-    operation WithAC(outerOperation : (Qubit[] => ():Adjoint), innerOperation : (Qubit[] => ():Adjoint,Controlled), target : Qubit[])  : ()
-=======
     operation WithCA(outerOperation : (Qubit[] => ():Adjoint), innerOperation : (Qubit[] => ():Adjoint,Controlled), target : Qubit[])  : ()
->>>>>>> dfeb0907
     {
         Body {  
             outerOperation(target)
@@ -64,28 +56,13 @@
         Controlled Adjoint auto
     }
 
-<<<<<<< HEAD
-    // TODO: move single-qubit version to With.qb along with arrays.
-    operation With1C(outerOperation : (Qubit => ():Adjoint), innerOperation : (Qubit => ():Controlled), target : Qubit)  : ()
-=======
     operation With1(outerOperation : (Qubit => ():Adjoint), innerOperation : (Qubit => ()), target : Qubit)  : ()
->>>>>>> dfeb0907
     {
         Body {  
             outerOperation(target)
             innerOperation(target)
             (Adjoint(outerOperation))(target)
         }
-<<<<<<< HEAD
-
-        Controlled(controlRegister) {
-            outerOperation(target)
-            (Controlled(innerOperation))(controlRegister, target)
-            (Adjoint(outerOperation))(target)
-        }
-    }
-
-=======
     }
 
     operation With1C(outerOperation : (Qubit => ():Adjoint), innerOperation : (Qubit => ():Controlled), target : Qubit)  : ()
@@ -107,5 +84,4 @@
             AssertOperationsEqualReferenced(ApplyToEach(actual, _), ApplyToEachA(expected, _), 4)
     	}
     }
->>>>>>> dfeb0907
 }