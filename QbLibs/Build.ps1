--- conflicted
+++ resolved
@@ -9,12 +9,9 @@
 ##
 [CmdletBinding()]
 param(
-<<<<<<< HEAD
-=======
     # This switch is off for now, since the solution doesn't yet build.
     [switch]
     $BuildSolution = $false
->>>>>>> 00eb1a1c
 )
 
 Import-Module -Force .\Invoke-Qbc.psm1
@@ -44,38 +41,13 @@
 # Unlike before, we manually specify since the order matters.
 $libDirectory = Join-Path $PSScriptRoot "Microsoft.Quantum.Canon"
 # Find and include the standard library.
-<<<<<<< HEAD
-$qflatSources = @(
-    (Find-QflatCompiler `
-        | Split-Path -Resolve `
-        | ForEach-Object { Join-Path $_ ..\..\..\..\Library\standard.qb } `
-        | Resolve-Path
-    )
-)
-=======
 $qflatSources = @(Find-QflatPrelude)
->>>>>>> 00eb1a1c
 
 $qflatSources += @(
     # Provide stubs for primitive operations.
     "Stubs.qb",
 
     "Math/Types.qb",
-<<<<<<< HEAD
-    "Math/Constants.qb"
-
-    "Enumeration/Iter.qb",
-    "Combinators/ApplyToRange.qb",
-
-    "Arrays/Arrays.qb",
-
-    # # # Diagnostics
-    "Asserts/AssertQubit.qb",
-    "Asserts/AssertOperationsEqualReferenced.qb",
-    # "Asserts/AssertOperationsEqualInPlace.qb",
-
-    # # # Provide definitions of the identity and nop.
-=======
     "Math/Constants.qb",
 
     "IterateThroughCartesianProduct.qb",
@@ -89,7 +61,6 @@
     "Asserts/AssertOperationsEqualInPlace.qb",
 
     # # Provide definitions of the identity and nop.
->>>>>>> 00eb1a1c
     "Identity.qb",
 
     # # # Endianness.qb contains newtype declarations that are needed more broadly,
@@ -98,30 +69,6 @@
 
     "DataStructures/Stack.qb",
 
-<<<<<<< HEAD
-    # # Similarly with OracleTypes.qb, save for that it depends on OperationPow.qb.
-    "Combinators/OperationPow.qb",
-    "PhaseEstimation/Types.qb"
-
-    # "Arithmetic.qb",
-    # "Bind.qb"
-
-    # "QFT.qb",
-    # "PhaseEstimation/Quantum.qb"
-    # "PhaseEstimation/Iterative.qb"
-    # "AmplitudeAmplification.qb"
-    # "ShiftOp.qb",
-    # "Combinators/With.qb",
-
-    # "Paulis.qb"
-
-    # # # QECC
-    # "Qecc/Types.qb",
-    # "Qecc/Utils.qb",
-    # "Qecc/BitFlipCode.qb",
-    # "Qecc/5QubitCode.qb",
-    # "Qecc/7QubitCode.qb"
-=======
     # Similarly with OracleTypes.qb, save for that it depends on OperationPow.qb.
     "Combinators/OperationPow.qb",
     "PhaseEstimation/Types.qb",
@@ -143,17 +90,10 @@
     "Qecc/BitFlipCode.qb",
     "Qecc/5QubitCode.qb",
     "Qecc/7QubitCode.qb"
->>>>>>> 00eb1a1c
 ) | ForEach-Object {
     Join-Path $libDirectory $_
 }
 
-<<<<<<< HEAD
-
-$qflatSources | ConvertFrom-Qflat -Verbose:$VerbosePreference
-if ($LASTEXITCODE -eq 0) {
-    # Invoke-MsBuild (Resolve-Path .\QbLibs.sln) -ShowBuildOutputInCurrentWindow
-=======
 $qflatSources | ConvertFrom-Qflat
 
 if ($BuildSolution) {
@@ -164,5 +104,4 @@
     if ($LASTEXITCODE -eq 0) {
         Invoke-MsBuild (Resolve-Path .\QbLibs.sln) -ShowBuildOutputInCurrentWindow
     }
->>>>>>> 00eb1a1c
 }